--- conflicted
+++ resolved
@@ -1,14 +1,8 @@
-<<<<<<< HEAD
-
-
 * Options to override `std::thread` and `std::cout` with RcppThread equivalents 
   (preprocessor variables `RCPPTHREAD_OVERRIDE_THREAD` and 
   `RCPPTHREAD_OVERRIDE_COUT`).
 
 # RcppThread 0.4.0 (June 12, 2018)
-=======
-# RcppThread 0.4.0
->>>>>>> 8b2b5486
 
 NEW FEATURE
 
@@ -59,11 +53,5 @@
 
 
 # RcppThread 0.1.0
-<<<<<<< HEAD
-=======
-
-* Intial release.
-
->>>>>>> 8b2b5486
 
 * Intial release.